--- conflicted
+++ resolved
@@ -78,21 +78,16 @@
     global ping_task
     try:
         if ping_task is None:
-<<<<<<< HEAD
             try:
                 loop = asyncio.get_event_loop()
             except RuntimeError:
                 loop = asyncio.new_event_loop()
                 asyncio.set_event_loop(loop)
                 
-=======
-            loop = asyncio.get_event_loop()
->>>>>>> 795f7b77
             if loop.is_running():
                 ping_task = loop.create_task(start_periodic_ping())
                 print("Started periodic ping task")
             else:
-<<<<<<< HEAD
                 # If loop is not running, we'll start it in a separate thread
                 import threading
                 def start_loop():
@@ -103,9 +98,6 @@
                 thread.start()
                 ping_task = asyncio.run_coroutine_threadsafe(start_periodic_ping(), loop)
                 print("Started periodic ping task in new thread")
-=======
-                print("Event loop is not running, will start ping task later")
->>>>>>> 795f7b77
     except Exception as e:
         print(f"Error starting ping task: {e}")
 
@@ -380,7 +372,6 @@
     except Exception as e:
         return None, {"error": str(e)}, []
 
-<<<<<<< HEAD
 # Define async functions outside the interface
 async def on_generate_quiz(concept, difficulty):
     try:
@@ -456,18 +447,18 @@
                     "student_level": student_level
                 })
                 if hasattr(result, 'content') and isinstance(result.content, list):
-                    for item in result.content:
+                    for item in response.content:
                         if hasattr(item, 'text') and item.text:
                             try:
                                 lp_data = json.loads(item.text)
                                 return lp_data
                             except Exception:
                                 return {"raw_pretty": json.dumps(item.text, indent=2)}
-                if isinstance(result, dict):
-                    return result
-                if isinstance(result, str):
+                if isinstance(response, dict):
+                    return response
+                if isinstance(response, str):
                     try:
-                        return json.loads(result)
+                        return json.loads(response)
                     except Exception:
                         return {"raw_pretty": json.dumps(result, indent=2)}
                 return {"raw_pretty": json.dumps(str(result), indent=2)}
@@ -547,17 +538,11 @@
     except Exception as e:
         return {"error": f"Error processing document: {str(e)}", "success": False}
 
-=======
->>>>>>> 795f7b77
 # Create Gradio interface
 def create_gradio_interface():
     # Set a default student ID for the demo
     student_id = "student_12345"
-<<<<<<< HEAD
-
-=======
-    
->>>>>>> 795f7b77
+
     with gr.Blocks(title="TutorX Educational AI", theme=gr.themes.Soft()) as demo:
         # Start the ping task when the app loads
         demo.load(
@@ -566,7 +551,6 @@
             outputs=None,
             queue=False
         )
-<<<<<<< HEAD
 
         # Header Section
         with gr.Row():
@@ -600,34 +584,6 @@
                             )
                         load_btn = gr.Button("Load Graph", variant="primary", scale=1)
 
-=======
-        
-        # Interface content
-        gr.Markdown("# 📚 TutorX Educational AI Platform")
-        gr.Markdown("""
-        An adaptive, multi-modal, and collaborative AI tutoring platform built with MCP.
-        """)
-        
-        with gr.Tabs() as tabs:
-            # Tab 1: Core Features
-            with gr.Tab("Core Features"):
-                with gr.Blocks() as concept_graph_tab:
-                    gr.Markdown("## Concept Graph Visualization")
-                    gr.Markdown("Explore relationships between educational concepts through an interactive graph visualization.")
-                    
-                    with gr.Row():
-                        # Left panel for controls and details
-                        with gr.Column(scale=3):
-                            with gr.Row():
-                                concept_input = gr.Textbox(
-                                    label="Enter Concept",
-                                    placeholder="e.g., machine_learning, calculus, quantum_physics",
-                                    value="machine_learning",
-                                    scale=4
-                                )
-                            load_btn = gr.Button("Load Graph", variant="primary", scale=1)
-                        
->>>>>>> 795f7b77
                         # Concept details
                         with gr.Accordion("Concept Details", open=True):
                             concept_details = gr.JSON(
@@ -840,58 +796,6 @@
             gr.Markdown("---")
             gr.Markdown("© 2025 TutorX - All rights reserved")
         
-<<<<<<< HEAD
-=======
-        # Tab 4: Analytics
-        with gr.Tab("Analytics"):
-            gr.Markdown("## Plagiarism Detection")
-            
-            with gr.Row():
-                with gr.Column():
-                    submission_input = gr.Textbox(
-                        label="Student Submission",
-                        lines=5,
-                        value="The quadratic formula states that if ax² + bx + c = 0, then x = (-b ± √(b² - 4ac)) / 2a."
-                    )
-                    reference_input = gr.Textbox(
-                        label="Reference Source",
-                        lines=5,
-                        value="According to the quadratic formula, for any equation in the form ax² + bx + c = 0, the solutions are x = (-b ± √(b² - 4ac)) / 2a."
-                    )
-                    plagiarism_btn = gr.Button("Check Originality")
-                
-                with gr.Column():
-                    plagiarism_output = gr.JSON(label="Originality Report")
-            
-            async def check_plagiarism_async(submission, reference):
-                async with sse_client(SERVER_URL) as (sse, write):
-                    async with ClientSession(sse, write) as session:
-                        await session.initialize()
-                        response = await session.call_tool("check_submission_originality", {"submission": submission, "reference_sources": [reference] if isinstance(reference, str) else reference})
-                        if hasattr(response, 'content') and isinstance(response.content, list):
-                            for item in response.content:
-                                if hasattr(item, 'text') and item.text:
-                                    try:
-                                        data = json.loads(item.text)
-                                        return data
-                                    except Exception:
-                                        return {"raw_pretty": json.dumps(item.text, indent=2)}
-                        if isinstance(response, dict):
-                            return response
-                        if isinstance(response, str):
-                            try:
-                                return json.loads(response)
-                            except Exception:
-                                return {"raw_pretty": json.dumps(response, indent=2)}
-                        return {"raw_pretty": json.dumps(str(response), indent=2)}
-                
-            plagiarism_btn.click(
-                fn=check_plagiarism_async,
-                inputs=[submission_input, reference_input],
-                outputs=[plagiarism_output]
-            )
-        
->>>>>>> 795f7b77
         return demo
 
 # Launch the interface
